--- conflicted
+++ resolved
@@ -198,8 +198,6 @@
     FULLTEXT(mandatory_sentences),
     FULLTEXT(complementary_sentences)
 );
-<<<<<<< HEAD
-=======
 
 -- Table: identify_requirements
 -- Stores records of identified requirements based on legal analysis.
@@ -231,5 +229,4 @@
     FOREIGN KEY (identify_requirement_id) REFERENCES identify_requirements(id) ON DELETE CASCADE,
     FOREIGN KEY (legal_basis_id) REFERENCES legal_basis(id) ON DELETE CASCADE,
     FOREIGN KEY (article_id) REFERENCES article(id) ON DELETE CASCADE
-);
->>>>>>> 670fb7c2
+);
--- conflicted
+++ resolved
@@ -429,19 +429,11 @@
 }
 
 /**
-<<<<<<< HEAD
- * Unlinks a legal basis from a requirement.
- * @function unlinkLegalBasis
- * @param {import('express').Request} req – Expects { identificationId, requirementId, legalBasisId } in body.
- * @param {import('express').Response} res
- */
-=======
    * Unlinks a legal basis from a requirement.
    * @function unlinkLegalBasis
-   * @param {import('express').Request} req
+   * @param {import('express').Request} req – Expects { identificationId, requirementId, legalBasisId } in body.
    * @param {import('express').Response} res
    */
->>>>>>> c57994f7
 export const unlinkLegalBasis = async (req, res) => {
   const { userId } = req
   const { identificationId, requirementId, legalBasisId } = req.body
@@ -464,19 +456,11 @@
 }
 
 /**
-<<<<<<< HEAD
- * Retrieves all legal bases linked to a requirement.
- * @function getLinkedLegalBases
- * @param {import('express').Request} req – Expects { identificationId, requirementId } in query.
- * @param {import('express').Response} res
- */
-=======
    * Retrieves all legal bases linked to a requirement.
    * @function getLinkedLegalBases
-   * @param {import('express').Request} req
+   * @param {import('express').Request} req – Expects { identificationId, requirementId } in query.
    * @param {import('express').Response} res
    */
->>>>>>> c57994f7
 export const getLinkedLegalBases = async (req, res) => {
   const { userId } = req
   const identificationId = Number(req.query.identificationId)
@@ -534,19 +518,11 @@
 }
 
 /**
-<<<<<<< HEAD
- * Unlinks an article from a requirement under a legal basis.
- * @function unlinkArticle
- * @param {import('express').Request} req – Expects { identificationId, requirementId, legalBasisId, articleId } in body.
- * @param {import('express').Response} res
- */
-=======
    * Unlinks an article from a requirement under a legal basis.
    * @function unlinkArticle
-   * @param {import('express').Request} req
+   * @param {import('express').Request} req – Expects { identificationId, requirementId, legalBasisId, articleId } in body.
    * @param {import('express').Response} res
    */
->>>>>>> c57994f7
 export const unlinkArticle = async (req, res) => {
   const { userId } = req
   const { identificationId, requirementId, legalBasisId, articleId } = req.body
@@ -570,19 +546,11 @@
 }
 
 /**
-<<<<<<< HEAD
- * Retrieves all articles linked to a requirement under a legal basis.
- * @function getLinkedArticles
- * @param {import('express').Request} req – Expects identificationId and requirementId in query.
- * @param {import('express').Response} res
- */
-=======
    * Retrieves all articles linked to a requirement under a legal basis.
    * @function getLinkedArticles
-   * @param {import('express').Request} req
+   * @param {import('express').Request} req – Expects identificationId and requirementId in query.
    * @param {import('express').Response} res
    */
->>>>>>> c57994f7
 export const getLinkedArticles = async (req, res) => {
   const { userId } = req
   const identificationId = Number(req.query.identificationId)
@@ -634,19 +602,11 @@
 }
 
 /**
-<<<<<<< HEAD
- * Unlinks a legal verb translation from a requirement in an identification.
- * @function unlinkLegalVerb
- * @param {import('express').Request} req – Expects { identificationId, requirementId, legalVerbId } in body.
- * @param {import('express').Response} res
- */
-=======
    * Unlinks a legal verb translation from a requirement in an identification.
    * @function unlinkLegalVerb
-   * @param {import('express').Request} req
+   * @param {import('express').Request} req – Expects { identificationId, requirementId, legalVerbId } in body.
    * @param {import('express').Response} res
    */
->>>>>>> c57994f7
 export const unlinkLegalVerb = async (req, res) => {
   const { userId } = req
   const { identificationId, requirementId, legalVerbId } = req.body
@@ -669,19 +629,11 @@
 }
 
 /**
-<<<<<<< HEAD
- * Retrieves all legal verb translations linked to a requirement in an identification.
- * @function getLinkedLegalVerbs
- * @param {import('express').Request} req – Expects identificationId and requirementId in query.
- * @param {import('express').Response} res
- */
-=======
    * Retrieves all legal verb translations linked to a requirement in an identification.
    * @function getLinkedLegalVerbs
-   * @param {import('express').Request} req
+   * @param {import('express').Request} req – Expects identificationId and requirementId in query.
    * @param {import('express').Response} res
    */
->>>>>>> c57994f7
 export const getLinkedLegalVerbs = async (req, res) => {
   const { userId } = req
   const identificationId = Number(req.query.identificationId)

--- conflicted
+++ resolved
@@ -48,13 +48,8 @@
  * @param {import('bull').ProcessCallbackFunction} done
  */
 articlesQueue.process(CONCURRENCY, async (job, done) => {
-<<<<<<< HEAD
-  const { legalBasisId, intelligenceLevel } = job.data
-=======
   /** @type {ArticleExtractorJobData} */
   const { userId, legalBasisId, intelligenceLevel } = job.data
->>>>>>> 20c6a09d
-  console.log(job.id)
   try {
     const currentJob = await articlesQueue.getJob(job.id)
     if (!currentJob) throw new ErrorUtils(404, 'Job not found')

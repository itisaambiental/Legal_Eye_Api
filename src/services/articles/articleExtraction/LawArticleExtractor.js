import ArticleExtractor from './ArticleExtractor.js'
import openai from '../../../config/openapi.config.js'
import { singleArticleModelSchema, sectionsResponseSchema } from '../../../schemas/article.schema.js'
import { zodResponseFormat } from 'openai/helpers/zod'
import ErrorUtils from '../../../utils/Error.js'

/**
 * Class extending ArticleExtractor to extract articles from (Laws).
 */
class LawArticleExtractor extends ArticleExtractor {
  /**
   * @param {string} text - The cleaned full text of the document.
   * @returns {Promise<Sections>} - Extracted section titles and validity flag.
   */
  async _extractSections (text) {
    const prompt = this._buildSectionsPrompt(text)
    const request = {
      model: this.model,
      messages: [
        {
          role: 'system',
          content: [
            'You are an expert in parsing legal documents(Laws).',
            'Given a Spanish legal document, extract all standalone headings — such as articles, titles, chapters, sections, annexes and transitory provisions — in their original order.',
            'Ignore headers, footers, page numbers, and non-structural content.'
          ].join(' ')
        },
        { role: 'user', content: prompt }
      ],
      temperature: 0,
      response_format: zodResponseFormat(sectionsResponseSchema, 'sections')
    }
    const attemptRequest = async (retryCount = 0) => {
      try {
        const response = await openai.chat.completions.create(request)
        const content = sectionsResponseSchema.parse(
          JSON.parse(response.choices[0].message.content)
        )
        return content
      } catch (error) {
        if (error.status === 429 && retryCount < 3) {
          const backoffTime = Math.pow(2, retryCount) * 1000
          await new Promise((resolve) => setTimeout(resolve, backoffTime))
          return attemptRequest(retryCount + 1)
        }
        throw new ErrorUtils(500, 'Article Processing Error', error)
      }
    }

    return attemptRequest()
  }

  /**
   * @param {string} text - The full text of the document.
   * @returns {string} The formatted prompt.
   */
  _buildSectionsPrompt (text) {
    const lines = text.split('\n')
    const numberedText = lines.map((line, index) => `${index + 1}: ${line}`).join('\n')
    return `
    Extract all legal section headings and their sub-divisions from a legal document (law, code, regulation), based strictly on the body content (not from any index or table of contents):
<<<<<<< HEAD
    
    • Valid section headers include, but are not limited to:
      - "CONSIDERANDO", "PREFACIO"
      - "TÍTULO I", "TÍTULO PRIMERO"
      - "CAPÍTULO I", "CAPÍTULO PRIMERO"
      - "SECCIÓN I", "SECCIÓN PRIMERA"
      - "ARTÍCULO 1", "ARTÍCULO PRIMERO"
      - "ARTÍCULO 2", "ARTÍCULO SEGUNDO"
      - "ARTÍCULO 3", "ARTÍCULO TERCERO"
      - "ARTÍCULO 10", "ARTÍCULO DÉCIMO"
      - "ARTÍCULO 11", "ARTÍCULO DÉCIMO PRIMERO"
      - "ARTÍCULO 12", "ARTÍCULO DÉCIMO SEGUNDO"
      - "ARTÍCULO 20", "ARTÍCULO VIGÉSIMO"
      - "ARTÍCULO 21", "ARTÍCULO VIGÉSIMO PRIMERO"
      - "ARTÍCULO 100", "ARTÍCULO CÉNTESIMO"
      - "ARTÍCULO 101", "ARTÍCULO CÉNTESIMO PRIMERO"
      - "ARTÍCULO 1 BIS", "ARTÍCULO PRIMERO BIS"
      - "ARTÍCULO 2 TER", "ARTÍCULO SEGUNDO TER"
      - "ARTÍCULO 15 QUATER", "ARTÍCULO DECIMOQUINTO QUATER"  
      - "ARTÍCULO 3.1", "ARTÍCULO 7-B", "ARTÍCULO 12 bis", "ARTÍCULO 15 ter"
      - "TRANSITORIOS", "DISPOSICIONES TRANSITORIAS"
      - "ANEXO A", "ANEXO I"
      - "APÉNDICE A", "APÉNDICE NORMATIVO"
    
      **Important:** Do not include generic headings, summaries, or formatting artifacts (e.g., centered bold phrases, footers, page numbers, author credits). Only return those which clearly represent structural sections in the document's hierarchy.
    
    • You MUST extract sub-numbered and compound article identifiers such as:
      - "ARTÍCULO 2.1", "ARTÍCULO 4-B", "ARTÍCULO 10 bis" — treat each of these as **independent headers**.
      - These sub-articles are legal subdivisions and must be listed as standalone headings.
    
    • Preserve original **accents**, **punctuation**, and **order** of appearance.
    • Ignore any **page numbers**, **headers**, **footers**, **marginal notes**, or **index references**.
    • Do NOT rely on any index or table of contents—extract based solely on the actual content flow.
    
    • Consider the document valid (isValid: true) if it contains at least one extractable section or sub-article heading as defined above.
    
       Important: You must extract and return each heading **exactly as it appears in the original document**, without paraphrasing or summarizing. This includes:
  
      - Keeping all punctuation marks (e.g., ".", "-", ":")
      - Preserving sentence structure and exact words
      - NOT rewriting or improving text for clarity
  
      This is a legal document — accuracy is critical.
  
      IMPORTANT – MULTIPLE "TRANSITORIOS" BLOCKS
  
      Legal documents may include multiple "TRANSITORIOS" blocks, especially when reforms or annexes have been added in different dates or through different agreements.
  
      • You MUST treat each "TRANSITORIOS" heading as a **separate standalone section** if it appears more than once in the document.
  
      • Do NOT group multiple "TRANSITORIOS" blocks into one single section, even if they share the same heading.
  
      • Each "TRANSITORIOS" must be extracted **with its own content block**, starting from the heading and continuing until the next structural heading.
  
      • Examples:
        - First "TRANSITORIOS" (line 120) → title: "TRANSITORIOS", line: 120
        - Second "TRANSITORIOS" (line 560) → title: "TRANSITORIOS", line: 560
        - Third "TRANSITORIOS" (line 770) → title: "TRANSITORIOS", line: 770
  
      This ensures that each reform, publication, or addendum is captured independently.
  
      Always preserve the distinction between different legislative events, and do not merge unrelated "TRANSITORIOS" content blocks.

      • If a group of headings (like "CAPÍTULO I: ...", "CAPÍTULO II: ...") appear together near the start of the document without following content paragraphs, treat them as a table of contents (TOC) and do not extract them. Only extract the actual headings when they reappear with associated text in the document body.

      • You may also find formats like:
        - CAPÍTULO I: De las Disposiciones Generales
        - CAPÍTULO II: De la Política Ambiental
        These should be ignored if part of a TOC. But if you later find:
        - CAPÍTULO I
        - De las Disposiciones Generales
        followed by paragraphs — then this is valid and should be extracted as "CAPÍTULO I".

      • This helps prevent duplication and ensures only actual section titles with associated content are captured.

  
    Return your answer as valid JSON in the following format:
=======

• Valid section headers include (case-insensitive, punctuation-preserving, and semantically understood by meaning, not just appearance):

  ✅ Acceptable variations include capitalized, lowercase, and sentence-case versions. For example:
     - "ARTÍCULO 1", "Artículo 1", "artículo 1,", "Artículo 1."
     - "CAPÍTULO I", "Capítulo I", "capítulo I" , "Capítulo I."
     - "TÍTULO PRIMERO", "Título Primero", "título primero", "Título Primero."
     - Also accept: "Artículo 10 bis", "Artículo 15 ter", "Capítulo Segundo", "Artículo 2.1", etc.

  ➕ Include compound and extended article formats as standalone section headers:
     - e.g., "Artículo 2.1", "Artículo 3-B", "Artículo 10 bis", "Artículo 12 ter", etc.

  🧠 You must identify legal headers based on their **legal meaning and structural intent**, not just formatting or spelling.

  🔍 Extract the following types of structural sections when present (in any casing):
    ✅ Valid examples include:
    - "ARTÍCULO 1", "Artículo 1", "artículo 1.", "Artículo 2:", "artículo 3;"
    - "CAPÍTULO I", "Capítulo Primero", "capítulo II.", "Capítulo Segundo:"
    - "TÍTULO I", "Título Primero", "título segundo."
    - "SECCIÓN I", "Sección Primera", "sección tercera:"
    - "ARTÍCULO 10 bis", "Artículo 12 ter.", "Artículo 15 quater:", "Artículo 7-B"
    - "ARTÍCULO 1 BIS", "Artículo Primero BIS"
    - "TRANSITORIOS", "Disposiciones Transitorias", "transitorios:"
    - "ANEXO A", "Anexo I", "anexo B:"
    - "APÉNDICE A", "Apéndice Normativo"

  ⚠️ Do NOT reject section headers due to:
    - casing (e.g., "artículo" instead of "ARTÍCULO")
    - punctuation (e.g., "Artículo 1.", "Capítulo II:")
    - numbering style (numerical or ordinal)

  🔒 You MUST extract based only on real legal content hierarchy, not visual formatting.

• Preserve original **accents**, **punctuation**, and **order** of appearance.
• Ignore any **page numbers**, **headers**, **footers**, **marginal notes**, or **index references**.
• Do NOT rely on any index or table of contents—extract based solely on the actual content flow.

• Consider the document valid (isValid: true) if it contains at least one extractable section or sub-article heading as defined above.

Important: You must extract and return each heading **exactly as it appears in the original document**, without paraphrasing or summarizing. This includes:
  - Keeping all punctuation marks (e.g., ".", "-", ":")
  - Preserving sentence structure and exact words
  - NOT rewriting or improving text for clarity

This is a legal document — accuracy is critical.

IMPORTANT – MULTIPLE "TRANSITORIOS" BLOCKS

Legal documents may include multiple "TRANSITORIOS" blocks, especially when reforms or annexes have been added in different dates or through different agreements.

• You MUST treat each "TRANSITORIOS" heading as a **separate standalone section** if it appears more than once in the document.
• Do NOT group multiple "TRANSITORIOS" blocks into one single section, even if they share the same heading.
• Each "TRANSITORIOS" must be extracted **with its own content block**, starting from the heading and continuing until the next structural heading.

Examples:
  - First "TRANSITORIOS" (line 120) → title: "TRANSITORIOS", line: 120
  - Second "TRANSITORIOS" (line 560) → title: "TRANSITORIOS", line: 560
  - Third "TRANSITORIOS" (line 770) → title: "TRANSITORIOS", line: 770

This ensures that each reform, publication, or addendum is captured independently.

You MUST return the extracted sections **in the exact order in which they appear** in the document, based on their line number.

📤 **Return the output as valid JSON in this format**:
>>>>>>> 62e0208e
  
  \`\`\`json
  {
    "sections": [ 
      {
        "title": "string", // The exact heading text as it appears in the document.
        "line": "number"   // The line number (starting from 1) where the heading is located in the document
      }
    ],
    "isValid": true // true if at least one valid heading was found; false otherwise
  }
  \`\`\`
    Document text:
    """
    ${numberedText}
    """
    `
  }

  /**
   * @param {Article} article - The article object to correct.
   * @returns {Promise<Article>} - Corrected article object.
   */
  async _correctArticle (article) {
    const prompt = this._buildCorrectPrompt(this.name, article)
    const request = {
      model: this.model,
      messages: [
        {
          role: 'system',
          content:
            'You are a virtual assistant specialized in reviewing, correcting, and documenting legal articles extracted from various Laws. Note: All Laws are in Spanish, and all output must also be in Spanish.'
        },
        { role: 'user', content: prompt }
      ],
      temperature: 0,
      response_format: zodResponseFormat(
        singleArticleModelSchema,
        'articles_response'
      )
    }
    const attemptRequest = async (retryCount = 0) => {
      try {
        const response = await openai.chat.completions.create(request)
        const content = singleArticleModelSchema.parse(
          JSON.parse(response.choices[0].message.content)
        )
        return content
      } catch (error) {
        if (error.status === 429) {
          if (retryCount < 3) {
            const backoffTime = Math.pow(2, retryCount) * 1000
            await new Promise((resolve) => setTimeout(resolve, backoffTime))
            return attemptRequest(retryCount + 1)
          } else {
            throw new ErrorUtils(500, 'Article Processing Error', error)
          }
        }
        throw new ErrorUtils(500, 'Article Processing Error', error)
      }
    }
    return attemptRequest()
  }

  /**
   * @param {string} legalName - The name of the legal Base.
   * @param {Article} article - The article object for which the prompt is built.\
   * @returns {string} - The constructed prompt.
   */
  _buildCorrectPrompt (legalName, article) {
    return `
  Analyze the content of "${article.title}" within the legal basis titled "${legalName}". Then, help format and correct the following article using professional HTML structure and styles:
  
  {
    "title": "${article.title}",
    "article": "${article.article}",
    "plainArticle": "${article.plainArticle}",
    "order": ${article.order}
  }
  
  VERY IMPORTANT:
  - Do not paraphrase, summarize, restructure or reinterpret the original text.  
  - Every section title, article content, bullet point, and table must be reproduced **verbatim**,  
    including punctuation, spacing, and line breaks.  
  - This is a legal document and must preserve its original wording with full fidelity.

  ### Instructions:
  
  1. **plainArticle**:
     - The "plainArticle" field must always remain as an empty string ("").
     - Do not modify or populate this field with any content.
  
  2. **Title**:
     - The title field should only state the article, title, section, or chapter number.
     - If the article content begins with a **numeral indicator** (e.g., "bis", "ter", "quater", "quinquies", "sexies", "septies", "octies", "novies", "nonies", "decies", "undecies", "duodecies", "terdecies", "quaterdecies", "quindecies"), **or an ordinal numeral** (e.g., "décimo", "undécimo", "duodécimo", "trigésimo", "cuadragésimo", "quincuagésimo", "sexagésimo", "septuagésimo", "octogésimo", "nonagésimo", "centésimo"), "Check if the numeral indicator is being used as part of the article’s legal meaning. If removing it does not change the meaning, move it to the title field.  If the numeral indicator is an essential part of the article’s meaning, keep it within the content.".
     - This applies to **articles, chapters, sections, titles, annex and transitories,**.
     - Ensure that titles are concise and formatted consistently.
     - Do not use HTML tags in titles.
  
    #### Examples (in Spanish):
     - **ARTÍCULO 1 Bis**, **SECCIÓN 2**, **CAPÍTULO 3**
     - **Artículo I Ter**, **Artículo II**, **Sección III**, **CAPÍTULO IV**
     - **Artículo 1 Bis**, **Artículo 2**, **SECCIÓN 3 Ter**, **Capítulo 4 Bis**
     - **Capítulo Tercero**, **Sección Cuarta**, **Artículo Primero Sexies**
     - **TÍTULO I**, **Título I Bis**, **Título VII**, **Título VIII Quater**
     - **CAPÍTULO DÉCIMO SEGUNDO**, **CAPÍTULO DÉCIMO TERCERO**, **CAPÍTULO TRIGÉSIMO PRIMERO**
     - **SECCIÓN UNDÉCIMA**, **SECCIÓN VIGÉSIMA, **TRANSITORIO PRIMERO**, **ANEXO 1**
     - **TÍTULO CUADRAGÉSIMO**, **TÍTULO QUINCUAGÉSIMO SEXTO**, **TRANSITORIO SEGUNDO**, **ANEXO II**
     - **ARTÍCULO 10**, **ARTÍCULO 11**, **ARTÍCULO 12**
     - **ARTÍCULO 100**, **ARTÍCULO 101**, **ARTÍCULO 102**

    **Output (Unformatted HTML):**  
     // Titles should not have HTML tags.
     - ARTÍCULO 1 Bis, Sección 2, Capítulo 3
     - Artículo I Ter - Artículo II, Sección III, CAPÍTULO IV
     - Artículo 1 Bis - Artículo 2, SECCIÓN 3 Ter, Capítulo 4 Bis
     - Capítulo Tercero, Sección Cuarta, Artículo Primero Sexies
     - TÍTULO I, Título I Bis, Título VII, Título VIII Quater
     - CAPÍTULO DÉCIMO SEGUNDO, CAPÍTULO DÉCIMO TERCERO, CAPÍTULO TRIGÉSIMO PRIMERO
     - SECCIÓN UNDÉCIMA, SECCIÓN VIGÉSIMA, TRANSITORIO PRIMERO, ANEXO 1
     - TÍTULO CUADRAGÉSIMO, TÍTULO QUINCUAGÉSIMO SEXTO, TRANSITORIO SEGUNDO, ANEXO II
     - ARTÍCULO 10, ARTÍCULO 11, ARTÍCULO 12
     - ARTÍCULO 100, ARTÍCULO 101, ARTÍCULO 102
  
  3. **Articles**:
     - Review and correct long paragraphs, ensuring each explains a specific concept or legal provision.
     - Divide content into sections or subsections for clarity, using appropriate HTML tags:
       - <h2>, <h3> for headings
       - <p> for paragraphs
       - <ul> and <li> for lists
     - Use <b> for emphasis, <i> for additional context, and <span> for inline styles where necessary.
     - Complete truncated words or sentences without altering their meaning.
     - **Preserve full article numbers**:  
       When producing the **title** for each article, always copy the **exact numeral** from the source, whether it is 1 digit, 2 digit, 3 digit or more.  

    #### Example (in Spanish):
     **title:** ARTÍCULO 1 
     **article:** La Secretaría podrá establecer una vigencia en las autorizaciones que ésta emita en materia de impacto ambiental y, en su caso, de riesgo ambiental. En tales casos, el promovente deberá tramitar la renovación correspondiente conforme a los criterios que la Secretaría determine.
     **order:** 1

    #### Example (multi digit article numbers)
      **Input headings:**
      ARTÍCULO 20. Disposiciones especiales…
      ARTÍCULO 100. Vigencia…
      ARTÍCULO 101. Derogaciones…

      **Expected output:**
      **title:** ARTÍCULO 20
      **article:** <p>Disposiciones especiales…</p>
      **order:** 20

      **title:** ARTÍCULO 100
      **article:** <p>Vigencia…</p>
      **order:** 100

      **title:** ARTÍCULO 101
      **article:** <p>Derogaciones…</p>
      **order:** 101
  
    **Article Output (Formatted in HTML):**  
     **title:** ARTÍCULO 1   // Titles should not have HTML tags.
     **article:** <p>La Secretaría podrá establecer una <b>vigencia</b> en las autorizaciones que ésta emita en materia de <i>impacto ambiental</i> y, en su caso, de riesgo ambiental.</p>  
     <p>En tales casos, el promovente deberá tramitar la renovación correspondiente conforme a los criterios que la Secretaría determine.</p>
     **order:** 1
  
    4. Chapters, Titles, Sections, and Annexes:
     - Ensure headings are concise and formatted with appropriate text structure.
     - Titles should be short and precise, containing only the grouping heading without including articles or detailed content.
     - If any articles are included, remove them from the chapter, section, title, or annex.
     - Please do not create or write random definitions within the Chapters, Titles, Sections, and Annexes. Just make sure you are working with the information that is being shared with you. 
  
     - Chapters, Titles, Sections, and Annexes should follow the structure:
       - TITLE # + Title Name
       - CHAPTER # + Chapter Name
       - SECTION # + Section Name
       - ANNEX # + Annex Name
  
     ATTENTION:
     - Title, Chapter, Section, and Annex names should be short.
     - Do not include additional information in these headings.
  
      Examples:
  
      Example 1 (Chapter in Spanish):
      title: CAPÍTULO TERCERO
      article: DEL COMITÉ ESTATAL DE EMERGENCIAS Y DESASTRES. La Ley del Agua para el Estado de Puebla tiene como finalidad regular el uso, conservación y protección del agua, asegurando su disponibilidad y calidad para las generaciones presentes y futuras.
      order: 3
  
      Output (Formatted):
      title: CAPÍTULO TERCERO
      article: DEL COMITÉ ESTATAL DE EMERGENCIAS Y DESASTRES
      order: 3
  
      Example 2 (Section in Spanish):
      title: SECCIÓN PRIMERA
      article: DISPOSICIONES COMUNES
      order: 6
  
      Output (Formatted):
      title: SECCIÓN PRIMERA
      article: DISPOSICIONES COMUNES
      order: 6
  
      Example 3 (Title in Spanish):
      title: TÍTULO I
      article: DISPOSICIONES GENERALES
      order: 1
  
      Output (Formatted):
      title: TÍTULO I
      article: DISPOSICIONES GENERALES
      order: 1
  
      Example 4 (Annex in Spanish) - NEW:
      title: ANEXO IV
      article: REQUISITOS TÉCNICOS PARA LA EVALUACIÓN DE IMPACTO AMBIENTAL
      order: 1
  
      Output (Formatted):
      title: ANEXO IV
      article: REQUISITOS TÉCNICOS PARA LA EVALUACIÓN DE IMPACTO AMBIENTAL
      order: 1
  
  5. **Transitory Provisions**:
     - Format temporary provisions clearly, specifying effective dates and adaptation periods.
     - Use <table> tags to organize conditions, dates, and timelines when needed.
  
     #### Example (in Spanish):
      **title:** TRANSITORIOS  
      **article:**  
        PRIMERO. El presente Decreto entrará en vigor al día siguiente de su publicación en el Periódico Oficial del Estado.  
        SEGUNDO. Se derogan todas las disposiciones que se opongan al presente Decreto.  
      **order:** 200
  
    **Output (Formatted in HTML):**
      **title:** TRANSITORIOS   // Titles should not have HTML tags.
      **article:**  
       <p><b>PRIMERO.</b> El presente Decreto entrará en vigor al día siguiente de su publicación en el Periódico Oficial del Estado.</p>  
       <p><b>SEGUNDO.</b> Se derogan todas las disposiciones que se opongan al presente Decreto.</p>  
      **order:** 200
  
  6. **Others (if applicable)**:
     - Review for general coherence, structure, and formatting.
     - Apply HTML styles to maintain clarity, readability, and a professional appearance.

  7- **Tables**:
     - Whenever you encounter a <table> anywhere in the document—whether under a numeral, in the main content, in an annex, or in any other section—**always** include its title immediately **before** the <table> tag.
     - If the title consists of multiple lines (e.g. “TABLA X” on one line y subtítulo en la siguiente), preserve todas las líneas en el mismo orden.
 
      #### Example 1 (in a numeral):
      3.5 Características del muestreo
      TABLA 2
      Valores permisibles de pH y sólidos totales
      <table>…</table>
    
      #### Example 2 (en un ANEXO, pero la regla aplica igual si aparece en medio de un párrafo):
      ANEXO B: Especificaciones adicionales
      TABLA 5
      Límites de oxígeno disuelto en efluentes
      <table>…</table>
      Texto siguiente…   
  
  ### Additional Formatting Guidelines:
  
  - Please do not create or write random definitions within the article. Just make sure you are working with the information that is being shared with you. 
  - Use consistent and professional formatting, such as proper indentation for nested elements.
  - **Never delete, omit, or ignore numbered or lettered fractions** (e.g., 1.1, 1.1.2, I.A, a), i), etc.) found in the articles.
  - Respect spaces, punctuation (e.g., periods, hyphens), and line breaks for clarity.
  - The text contains footnotes or headers that is not relevant to the context. This information that is out of context is removed. (Remove footnotes and headers)
  - Ensure all text ends with complete ideas but but without making up or creating new things.
  - Maintain any existing tables or columns using <table>, <thead>, <tbody>, and <tr> tags.
  - Use semantic HTML wherever possible to improve readability and structure.
  - Return the corrected object in **Spanish**, preserving the original meaning of the text.
    `
  }
}

export default LawArticleExtractor<|MERGE_RESOLUTION|>--- conflicted
+++ resolved
@@ -59,85 +59,6 @@
     const numberedText = lines.map((line, index) => `${index + 1}: ${line}`).join('\n')
     return `
     Extract all legal section headings and their sub-divisions from a legal document (law, code, regulation), based strictly on the body content (not from any index or table of contents):
-<<<<<<< HEAD
-    
-    • Valid section headers include, but are not limited to:
-      - "CONSIDERANDO", "PREFACIO"
-      - "TÍTULO I", "TÍTULO PRIMERO"
-      - "CAPÍTULO I", "CAPÍTULO PRIMERO"
-      - "SECCIÓN I", "SECCIÓN PRIMERA"
-      - "ARTÍCULO 1", "ARTÍCULO PRIMERO"
-      - "ARTÍCULO 2", "ARTÍCULO SEGUNDO"
-      - "ARTÍCULO 3", "ARTÍCULO TERCERO"
-      - "ARTÍCULO 10", "ARTÍCULO DÉCIMO"
-      - "ARTÍCULO 11", "ARTÍCULO DÉCIMO PRIMERO"
-      - "ARTÍCULO 12", "ARTÍCULO DÉCIMO SEGUNDO"
-      - "ARTÍCULO 20", "ARTÍCULO VIGÉSIMO"
-      - "ARTÍCULO 21", "ARTÍCULO VIGÉSIMO PRIMERO"
-      - "ARTÍCULO 100", "ARTÍCULO CÉNTESIMO"
-      - "ARTÍCULO 101", "ARTÍCULO CÉNTESIMO PRIMERO"
-      - "ARTÍCULO 1 BIS", "ARTÍCULO PRIMERO BIS"
-      - "ARTÍCULO 2 TER", "ARTÍCULO SEGUNDO TER"
-      - "ARTÍCULO 15 QUATER", "ARTÍCULO DECIMOQUINTO QUATER"  
-      - "ARTÍCULO 3.1", "ARTÍCULO 7-B", "ARTÍCULO 12 bis", "ARTÍCULO 15 ter"
-      - "TRANSITORIOS", "DISPOSICIONES TRANSITORIAS"
-      - "ANEXO A", "ANEXO I"
-      - "APÉNDICE A", "APÉNDICE NORMATIVO"
-    
-      **Important:** Do not include generic headings, summaries, or formatting artifacts (e.g., centered bold phrases, footers, page numbers, author credits). Only return those which clearly represent structural sections in the document's hierarchy.
-    
-    • You MUST extract sub-numbered and compound article identifiers such as:
-      - "ARTÍCULO 2.1", "ARTÍCULO 4-B", "ARTÍCULO 10 bis" — treat each of these as **independent headers**.
-      - These sub-articles are legal subdivisions and must be listed as standalone headings.
-    
-    • Preserve original **accents**, **punctuation**, and **order** of appearance.
-    • Ignore any **page numbers**, **headers**, **footers**, **marginal notes**, or **index references**.
-    • Do NOT rely on any index or table of contents—extract based solely on the actual content flow.
-    
-    • Consider the document valid (isValid: true) if it contains at least one extractable section or sub-article heading as defined above.
-    
-       Important: You must extract and return each heading **exactly as it appears in the original document**, without paraphrasing or summarizing. This includes:
-  
-      - Keeping all punctuation marks (e.g., ".", "-", ":")
-      - Preserving sentence structure and exact words
-      - NOT rewriting or improving text for clarity
-  
-      This is a legal document — accuracy is critical.
-  
-      IMPORTANT – MULTIPLE "TRANSITORIOS" BLOCKS
-  
-      Legal documents may include multiple "TRANSITORIOS" blocks, especially when reforms or annexes have been added in different dates or through different agreements.
-  
-      • You MUST treat each "TRANSITORIOS" heading as a **separate standalone section** if it appears more than once in the document.
-  
-      • Do NOT group multiple "TRANSITORIOS" blocks into one single section, even if they share the same heading.
-  
-      • Each "TRANSITORIOS" must be extracted **with its own content block**, starting from the heading and continuing until the next structural heading.
-  
-      • Examples:
-        - First "TRANSITORIOS" (line 120) → title: "TRANSITORIOS", line: 120
-        - Second "TRANSITORIOS" (line 560) → title: "TRANSITORIOS", line: 560
-        - Third "TRANSITORIOS" (line 770) → title: "TRANSITORIOS", line: 770
-  
-      This ensures that each reform, publication, or addendum is captured independently.
-  
-      Always preserve the distinction between different legislative events, and do not merge unrelated "TRANSITORIOS" content blocks.
-
-      • If a group of headings (like "CAPÍTULO I: ...", "CAPÍTULO II: ...") appear together near the start of the document without following content paragraphs, treat them as a table of contents (TOC) and do not extract them. Only extract the actual headings when they reappear with associated text in the document body.
-
-      • You may also find formats like:
-        - CAPÍTULO I: De las Disposiciones Generales
-        - CAPÍTULO II: De la Política Ambiental
-        These should be ignored if part of a TOC. But if you later find:
-        - CAPÍTULO I
-        - De las Disposiciones Generales
-        followed by paragraphs — then this is valid and should be extracted as "CAPÍTULO I".
-
-      • This helps prevent duplication and ensures only actual section titles with associated content are captured.
-
-  
-    Return your answer as valid JSON in the following format:
-=======
 
 • Valid section headers include (case-insensitive, punctuation-preserving, and semantically understood by meaning, not just appearance):
 
@@ -202,7 +123,6 @@
 You MUST return the extracted sections **in the exact order in which they appear** in the document, based on their line number.
 
 📤 **Return the output as valid JSON in this format**:
->>>>>>> 62e0208e
   
   \`\`\`json
   {
